name: Check Matrix

on:
  pull_request: {}
permissions: read-all
jobs:
#  preliminary:
#    name: preliminary sanity checks
#    runs-on: ubuntu-20.04
#    steps:
#      - uses: actions/checkout@b4ffde65f46336ab88eb53be808477a3936bae11
#        with:
#          fetch-depth: 0 #needed by spotless
#      - uses: actions/setup-java@387ac29b308b003ca37ba93a6cab5eb57c8f5f93
#        with:
#          distribution: 'temurin'
#          java-version: 17
#      - name: spotless (license header)
#        if: always()
#        run: ./gradlew clean spotlessCheck -PspotlessFrom=origin/${{ github.base_ref }}
#      - name: api compatibility
#        if: always()
#        run: ./gradlew clean japicmp
#      - name: how to fix
#        if: failure()
        # the foreground (38;5) color code 208 is orange. we also have bold, white bg (38;5;0;48;5;255m), white fg on black bg...
#        run: |
#          echo -e "\n\033[38;5;0;48;5;208m \u001b[1m How to deal with errors in preliminary job: \u001b[0m\033[0m"
#          echo "(Have a look at the steps above to see what failed exactly)"
#          echo -e "\n - \u001b[1mSpotless (license headers)\u001b[0m failures on touched java files \033[38;5;255;48;5;0m\u001b[1mcan be automatically fixed by running\u001b[0m:"
#          echo -e "   \033[38;5;0;48;5;255m ./gradlew spotlessApply \033[0m"
#          echo -e "\n - \u001b[1mAPI Compatibility\u001b[0m failures should be considered carefully and \033[38;5;255;48;5;0m\u001b[1mdiscussed with maintainers in the PR\u001b[0m"
#          echo "   If there are failures, the detail should be available in the step's log:"
#          echo -e "   Look for the \033[38;5;0;48;5;255m API compatibility failures \033[0m block(s)."
#          echo "   Alternatively, locally run the following command to get access to the full report:"
#          echo -e "   \033[38;5;0;48;5;255m ./gradlew japicmp \033[0m"
#          echo ""
#          exit -1

  build:
#    needs: preliminary
    runs-on: ${{ matrix.os }}
    strategy:
      fail-fast: false
      matrix:
        os: [ubuntu-20.04, macos-11, windows-2019]
        transport: [native, nio]
        exclude:
          # excludes native on Windows (there's none)
          - os: windows-2019
            transport: native
          # macOS - https://github.com/netty/netty/issues/9689
          - os: macos-11
            transport: native
    steps:
      - uses: actions/checkout@b4ffde65f46336ab88eb53be808477a3936bae11
<<<<<<< HEAD
        with:
          path: reactor-netty
          fetch-depth: 0 #needed by spotless
#      - uses: actions/checkout@b4ffde65f46336ab88eb53be808477a3936bae11
#        with:
#          repository: netty-contrib/codec-haproxy
#          path: codec-haproxy
#      - uses: actions/checkout@b4ffde65f46336ab88eb53be808477a3936bae11
#        with:
#          repository: netty-contrib/codec-extras
#          path: codec-extras
      - uses: actions/checkout@b4ffde65f46336ab88eb53be808477a3936bae11
        with:
          repository: netty-contrib/socks-proxy
          path: socks-proxy
      - uses: actions/checkout@b4ffde65f46336ab88eb53be808477a3936bae11
        with:
            repository: netty-contrib/codec-multipart
            path: codec-multipart
      - uses: gradle/wrapper-validation-action@56b90f209b02bf6d1deae490e9ef18b21a389cd4
      - name: Set up JDK 17
=======
      - uses: gradle/wrapper-validation-action@27152f6fa06a6b8062ef7195c795692e51fc2c81
      - name: Set up JDK 1.8
>>>>>>> f55282a0
        uses: actions/setup-java@387ac29b308b003ca37ba93a6cab5eb57c8f5f93
        with:
          distribution: 'temurin'
          java-version: 17
#      - name: Build codec-haproxy
#        run: ./mvnw install -DskipTests=true "-Dnetty.version=5.0.0.Alpha5"
#        working-directory: ./codec-haproxy
#      - name: Build codec-extras
#        run: ./mvnw install -DskipTests=true "-Dnetty.version=5.0.0.Alpha5"
#        working-directory: ./codec-extras
      - name: Build socks-proxy
        run: ./mvnw install -DskipTests=true "-Dnetty.version=5.0.0.Alpha6-SNAPSHOT"
        working-directory: ./socks-proxy
      - name: Build codec-multipart
        run: ./mvnw install -DskipTests=true "-Dnetty.version=5.0.0.Alpha6-SNAPSHOT"
        working-directory: ./codec-multipart
      - name: Build with Gradle
#        run: ./gradlew clean check --no-daemon -PforceTransport=${{ matrix.transport }} -x spotlessCheck
        run: ./gradlew clean check --no-daemon -PforceTransport=${{ matrix.transport }} -PspotlessFrom=origin/netty5
        working-directory: ./reactor-netty<|MERGE_RESOLUTION|>--- conflicted
+++ resolved
@@ -54,7 +54,6 @@
             transport: native
     steps:
       - uses: actions/checkout@b4ffde65f46336ab88eb53be808477a3936bae11
-<<<<<<< HEAD
         with:
           path: reactor-netty
           fetch-depth: 0 #needed by spotless
@@ -74,12 +73,8 @@
         with:
             repository: netty-contrib/codec-multipart
             path: codec-multipart
-      - uses: gradle/wrapper-validation-action@56b90f209b02bf6d1deae490e9ef18b21a389cd4
+      - uses: gradle/wrapper-validation-action@27152f6fa06a6b8062ef7195c795692e51fc2c81
       - name: Set up JDK 17
-=======
-      - uses: gradle/wrapper-validation-action@27152f6fa06a6b8062ef7195c795692e51fc2c81
-      - name: Set up JDK 1.8
->>>>>>> f55282a0
         uses: actions/setup-java@387ac29b308b003ca37ba93a6cab5eb57c8f5f93
         with:
           distribution: 'temurin'
