--- conflicted
+++ resolved
@@ -4,15 +4,14 @@
   pull_request: {}
 permissions: read-all
 jobs:
-<<<<<<< HEAD
 #  preliminary:
 #    name: preliminary sanity checks
 #    runs-on: ubuntu-20.04
 #    steps:
-#      - uses: actions/checkout@v4
+#      - uses: actions/checkout@b4ffde65f46336ab88eb53be808477a3936bae11
 #        with:
 #          fetch-depth: 0 #needed by spotless
-#      - uses: actions/setup-java@v4
+#      - uses: actions/setup-java@387ac29b308b003ca37ba93a6cab5eb57c8f5f93
 #        with:
 #          distribution: 'temurin'
 #          java-version: 17
@@ -24,27 +23,6 @@
 #        run: ./gradlew clean japicmp
 #      - name: how to fix
 #        if: failure()
-=======
-  preliminary:
-    name: preliminary sanity checks
-    runs-on: ubuntu-20.04
-    steps:
-      - uses: actions/checkout@b4ffde65f46336ab88eb53be808477a3936bae11
-        with:
-          fetch-depth: 0 #needed by spotless
-      - uses: actions/setup-java@387ac29b308b003ca37ba93a6cab5eb57c8f5f93
-        with:
-          distribution: 'temurin'
-          java-version: 8
-      - name: spotless (license header)
-        if: always()
-        run: ./gradlew clean spotlessCheck -PspotlessFrom=origin/${{ github.base_ref }}
-      - name: api compatibility
-        if: always()
-        run: ./gradlew clean japicmp
-      - name: how to fix
-        if: failure()
->>>>>>> df05a254
         # the foreground (38;5) color code 208 is orange. we also have bold, white bg (38;5;0;48;5;255m), white fg on black bg...
 #        run: |
 #          echo -e "\n\033[38;5;0;48;5;208m \u001b[1m How to deal with errors in preliminary job: \u001b[0m\033[0m"
@@ -75,36 +53,29 @@
           - os: macos-11
             transport: native
     steps:
-<<<<<<< HEAD
-      - uses: actions/checkout@v4
+      - uses: actions/checkout@b4ffde65f46336ab88eb53be808477a3936bae11
         with:
           path: reactor-netty
           fetch-depth: 0 #needed by spotless
-#      - uses: actions/checkout@v4
+#      - uses: actions/checkout@b4ffde65f46336ab88eb53be808477a3936bae11
 #        with:
 #          repository: netty-contrib/codec-haproxy
 #          path: codec-haproxy
-#      - uses: actions/checkout@v4
+#      - uses: actions/checkout@b4ffde65f46336ab88eb53be808477a3936bae11
 #        with:
 #          repository: netty-contrib/codec-extras
 #          path: codec-extras
-      - uses: actions/checkout@v4
+      - uses: actions/checkout@b4ffde65f46336ab88eb53be808477a3936bae11
         with:
           repository: netty-contrib/socks-proxy
           path: socks-proxy
-      - uses: actions/checkout@v4
+      - uses: actions/checkout@b4ffde65f46336ab88eb53be808477a3936bae11
         with:
             repository: netty-contrib/codec-multipart
             path: codec-multipart
-      - uses: gradle/wrapper-validation-action@v1
+      - uses: gradle/wrapper-validation-action@56b90f209b02bf6d1deae490e9ef18b21a389cd4
       - name: Set up JDK 17
-        uses: actions/setup-java@v4
-=======
-      - uses: actions/checkout@b4ffde65f46336ab88eb53be808477a3936bae11
-      - uses: gradle/wrapper-validation-action@56b90f209b02bf6d1deae490e9ef18b21a389cd4
-      - name: Set up JDK 1.8
         uses: actions/setup-java@387ac29b308b003ca37ba93a6cab5eb57c8f5f93
->>>>>>> df05a254
         with:
           distribution: 'temurin'
           java-version: 17
