--- conflicted
+++ resolved
@@ -167,36 +167,7 @@
 include::wire-logger.adoc[]
 
 [[server-udp-connection-configurations-event-loop-group]]
-<<<<<<< HEAD
-=== Event Loop Group
-
-By default, the UDP server uses "`Event Loop Group,`" where the number of the worker threads equals the number of
-processors available to the runtime on initialization (but with a minimum value of 4). When you need a different configuration,
-you can use one of the {javadoc}/reactor/netty5/resources/LoopResources.html[LoopResource]`#create`
-methods.
-
-The default configuration for the "`Event Loop Group`" is the following:
-
-====
-[source,java,indent=0]
-.{sourcedir}/reactor/netty5/ReactorNetty.java
-----
-include::{sourcedir}/reactor/netty5/ReactorNetty.java[lines=85..119]
-----
-====
-
-If you need changes to these settings, you can apply the following configuration:
-
-====
-[source,java,indent=0]
-.{examplesdir}/eventloop/Application.java
-----
-include::{examplesdir}/eventloop/Application.java[lines=18..36]
-----
-====
-=======
 include::eventloop.adoc[]
->>>>>>> e27921ec
 
 == Metrics
 The UDP server supports built-in integration with https://micrometer.io/[`Micrometer`].
