--- conflicted
+++ resolved
@@ -15,11 +15,7 @@
  */
 import org.gradle.util.VersionNumber
 
-<<<<<<< HEAD
-if (project.name == 'reactor-netty5-examples') {
-=======
-if (project.name == 'reactor-netty-examples' || project.name == 'reactor-netty-graalvm-smoke-tests') {
->>>>>>> a35ea43b
+if (project.name == 'reactor-netty5-examples' || project.name == 'reactor-netty5-graalvm-smoke-tests') {
 	return
 }
 
