--- conflicted
+++ resolved
@@ -105,14 +105,9 @@
 		nettyVersion = forceNettyVersion
 		println "Netty version defined from command line: ${forceNettyVersion}"
 	}
-<<<<<<< HEAD
 	nettyContribVersion = '5.0.0.Alpha2'
 	//nettyIoUringVersion = '0.0.15.Final'
-	//nettyQuicVersion = '0.0.30.Final'
-=======
-	nettyIoUringVersion = '0.0.15.Final'
-	nettyQuicVersion = '0.0.33.Final'
->>>>>>> 77aab44d
+	//nettyQuicVersion = '0.0.33.Final'
 
 	// Testing
 	jacksonDatabindVersion = '2.13.4'
