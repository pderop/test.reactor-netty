--- conflicted
+++ resolved
@@ -109,15 +109,10 @@
 		nettyVersion = forceNettyVersion
 		println "Netty version defined from command line: ${forceNettyVersion}"
 	}
-<<<<<<< HEAD
 	nettyContribVersion = '5.0.0.Alpha2'
-	//nettyQuicVersion = '0.0.45.Final'
+	//nettyQuicVersion = '0.0.46.Final'
 	nettyContribMultipartVersion = '5.0.0.Alpha2-SNAPSHOT'
 	nettyContribHandlerProxyVersion = '5.0.0.Alpha3-SNAPSHOT'
-=======
-	nettyIoUringVersion = '0.0.21.Final'
-	nettyQuicVersion = '0.0.46.Final'
->>>>>>> ea719d18
 
 	// Testing
 	brotli4jVersion = '1.12.0'
