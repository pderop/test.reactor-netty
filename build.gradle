/*
 * Copyright (c) 2011-2023 VMware, Inc. or its affiliates, All Rights Reserved.
 *
 * Licensed under the Apache License, Version 2.0 (the "License");
 * you may not use this file except in compliance with the License.
 * You may obtain a copy of the License at
 *
 *   https://www.apache.org/licenses/LICENSE-2.0
 *
 * Unless required by applicable law or agreed to in writing, software
 * distributed under the License is distributed on an "AS IS" BASIS,
 * WITHOUT WARRANTIES OR CONDITIONS OF ANY KIND, either express or implied.
 * See the License for the specific language governing permissions and
 * limitations under the License.
 */
import org.gradle.util.VersionNumber
import java.text.SimpleDateFormat

buildscript {
	repositories {
		mavenCentral()
		maven { url "https://plugins.gradle.org/m2/" }
		maven { url "https://repo.spring.io/plugins-release" }
	}
	dependencies {
		classpath 'org.jfrog.buildinfo:build-info-extractor-gradle:4.31.9' //applied in individual submodules
	}
}

plugins {
	id "com.diffplug.spotless" version "6.13.0"
	id 'org.asciidoctor.jvm.convert' version '3.3.2' apply false
	id 'org.asciidoctor.jvm.pdf' version '3.3.2' apply false
	id 'com.google.osdetector' version '1.7.3'
	id 'org.gradle.test-retry' version '1.5.2'
	id 'io.spring.nohttp' version '0.0.11'
	id 'com.github.johnrengelman.shadow' version '7.1.2' apply false
	//we now need version of Artifactory gradle plugin deployed on Maven Central, see above
	id 'me.champeau.gradle.japicmp' version '0.4.1' apply false
	id 'de.undercouch.download' version '5.4.0' apply false
	id 'io.spring.javadoc' version '0.0.1' apply false
	id 'io.spring.javadoc-aggregate' version '0.0.1' apply false
	id 'biz.aQute.bnd.builder' version '6.4.0' apply false
}

description = 'Reactive Streams Netty driver'

apply from: "gradle/releaser.gradle"

repositories { //needed at root for nohttp-checkstyle
	mavenCentral()
}

ext {
	if (project.hasProperty('versionBranch') && version.toString().endsWith("-SNAPSHOT")) {
		versionBranch = versionBranch.replaceAll("\"", "").trim()
		if (!versionBranch.isEmpty()) {
			realVersion = version.toString() + "-" + versionBranch
			project.version = realVersion
			println "Building special snapshot ${project.version}"
		}
	}

	versionNumber = VersionNumber.parse(version.toString())
	if (versionNumber.qualifier == null || versionNumber.qualifier.size() == 0) {
		osgiVersion = "${version}.RELEASE"
		println "$version is a release, will use $osgiVersion for bnd"
	}
	else if (versionNumber.qualifier.equalsIgnoreCase("SNAPSHOT")) {
		sdf = new SimpleDateFormat("yyyyMMddHHmm");
		sdf.setTimeZone(TimeZone.getTimeZone("UTC"));
		buildTimestamp = sdf.format(new Date())
		osgiVersion = "${versionNumber.major}.${versionNumber.minor}.${versionNumber.micro}.BUILD-$buildTimestamp"
		println "$version is a snapshot, will use $osgiVersion for bnd"
	}
	else {
		osgiVersion = "${versionNumber.major}.${versionNumber.minor}.${versionNumber.micro}.${versionNumber.qualifier}"
		println "$version is neither release nor snapshot, will use $osgiVersion for bnd"
	}

	os_suffix = ""
	if (osdetector.classifier in ["linux-x86_64"] || ["osx-x86_64"] || ["osx-aarch_64"] || ["windows-x86_64"]) {
		os_suffix = ":" + osdetector.classifier
	}

	//Metrics
	micrometerVersion = '1.10.0' //optional baseline
	micrometerTracingVersion = '1.0.0' //optional baseline
	micrometerDocsVersion = '1.0.0' //optional baseline

	contextPropagationVersion = '1.0.0' //optional baseline

	// Used only in examples
	braveVersion = '5.15.1'
	zipkinSenderVersion = '2.16.3'

	jsr305Version = '3.0.2'

	// Logging
	slf4jVersion = '2.0.7'
	logbackVersion = '1.4.6'

	// Netty
	nettyDefaultVersion = '5.0.0.Alpha6-SNAPSHOT'
	if (!project.hasProperty("forceNettyVersion")) {
		nettyVersion = nettyDefaultVersion
	}
	else {
		nettyVersion = forceNettyVersion
		println "Netty version defined from command line: ${forceNettyVersion}"
	}
<<<<<<< HEAD
	nettyContribVersion = '5.0.0.Alpha2'
	//nettyQuicVersion = '0.0.39.Final'
	nettyContribMultipartVersion = '5.0.0.Alpha2-SNAPSHOT'
	nettyContribHandlerProxyVersion = '5.0.0.Alpha3-SNAPSHOT'
=======
	nettyIoUringVersion = '0.0.21.Final'
	nettyQuicVersion = '0.0.40.Final'
>>>>>>> 4a295801

	// Testing
	jacksonDatabindVersion = '2.15.0'
	testAddonVersion = reactorCoreVersion
	assertJVersion = '3.24.2'
	awaitilityVersion = '4.2.0'
	hoverflyJavaVersion = '0.14.4'
	tomcatVersion = '9.0.74'
	boringSslVersion = '2.0.60.Final'
	junitVersion = '5.9.3'
	junitPlatformLauncherVersion = '1.9.3'
	mockitoVersion = '4.11.0'
	blockHoundVersion = '1.0.8.RELEASE'
	bouncycastleVersion = '1.70'
	reflectionsVersion = '0.10.2'

	javadocLinks = ["https://docs.oracle.com/en/java/javase/17/docs/api/",
					// Use Reactive Streams 1.0.3 version for javadoc generation
					// With Reactive Streams 1.0.4 version there is
					// javadoc: warning - Error fetching URL: https://www.reactive-streams.org/reactive-streams-1.0.4-javadoc/
					"https://www.reactive-streams.org/reactive-streams-1.0.3-javadoc/",
					"https://projectreactor.io/docs/core/release/api/",
					"https://netty.io/5.0/api/",
					"https://projectreactor.io/docs/netty/release/api/",] as String[]
}

nohttp {
	source.exclude "docs/asciidoc/highlight/**"
	source.exclude "**/build/**"
}

spotless {
	if (project.hasProperty("spotlessFrom")) {
		if (project.spotlessFrom == "ALL") {
			println "[Spotless] Ratchet deactivated"
		}
		else {
			println "[Spotless] Ratchet from $project.spotlessFrom"
			ratchetFrom project.spotlessFrom
		}
	}
	else if (System.getenv ()["GITHUB_ACTION"] != null) {
		println "[Spotless] GitHub Action detected without explicit branch, not enforcing check"
		enforceCheck false
	}
	else {
		String spotlessBranch = "origin/netty5"
		println "[Spotless] Local run detected, ratchet from $spotlessBranch"
		ratchetFrom spotlessBranch
	}
	java {
		target '**/*.java'
		licenseHeaderFile('codequality/spotless/licenseSlashstarStyle.txt')
	}
	format 'gradle', {
		target '**/*.gradle'
		// find start of gradle files by looking for either `import`, `apply`
		// or start of blocks like `javadoc{` or `configure(rootProject) {`...
		licenseHeaderFile('codequality/spotless/licenseSlashstarStyle.txt',
				"^\\w+(\\(\\w+\\))?\\s?\\{\$|import|apply")
	}
}

subprojects {
	group = 'io.projectreactor.netty'

	apply plugin: 'java-library'
	apply plugin: 'jacoco'
	apply plugin: 'checkstyle'
	apply plugin: 'org.gradle.test-retry'
	apply from: "${rootDir}/gradle/setup.gradle"
	apply from: "${rootDir}/gradle/javadoc.gradle"
	apply from: "${rootDir}/gradle/errorprone.gradle"

	java {
		toolchain {
			languageVersion = JavaLanguageVersion.of(17)
		}
	}

	jacoco {
		toolVersion = '0.8.7'
	}

	jacocoTestReport {
		reports {
			xml.required = true
			html.required = true
		}
	}

	checkstyle {
		configFile = file("${rootDir}/codequality/checkstyle.xml")
	}

	[compileJava, compileTestJava]*.options*.compilerArgs = ["-Xlint:varargs",
															 "-Xlint:cast",
															 "-Xlint:classfile",
															 "-Xlint:dep-ann",
															 "-Xlint:divzero",
															 "-Xlint:empty",
															 "-Xlint:finally",
															 "-Xlint:overrides",
															 "-Xlint:path",
															 "-Xlint:processing",
															 "-Xlint:static",
															 "-Xlint:try",
															 "-Xlint:deprecation",
															 "-Xlint:unchecked",
															 "-Xlint:-serial",      // intentionally disabled
															 "-Xlint:-options",     // intentionally disabled
															 "-Xlint:fallthrough",
															 "-Xlint:rawtypes"
	]

	compileTestJava.options.compilerArgs += "-parameters"
	tasks.withType(Javadoc) {
		options.addStringOption('Xdoclint:none', '-quiet')
		options.addStringOption('encoding', 'UTF-8')
	}

	[compileJava, compileTestJava]*.options*.encoding = 'UTF-8'
	sourceSets.test.resources.srcDirs = ["src/test/resources", "src/test/java"]

	configurations.all {
		exclude group: 'commons-logging', module: 'commons-logging'
	}

	project.tasks.withType(Test).all {
		jvmArgs += "-XX:+AllowRedefinitionToAddDeleteMethods"
		// run tests with IPv4 only when IPv6 is available
		if (project.hasProperty('preferIPv4Stack')) {
			systemProperty("java.net.preferIPv4Stack", "true")
		}
		// run tests with preferring IPv6 addresses
		if (project.hasProperty('preferIPv6Addresses')) {
			systemProperty("java.net.preferIPv6Addresses", "true")
		}
		systemProperty("java.awt.headless", "true")
		systemProperty("reactor.trace.cancel", "true")
		systemProperty("reactor.trace.nocapacity", "true")
		systemProperty("testGroups", project.properties.get("testGroups"))
		systemProperty("io.netty5.leakDetection.level", "paranoid")
		systemProperty("io.netty5.leakDetection.targetRecords", "32")
		systemProperty("io.netty5.buffer.lifecycleTracingEnabled", "true")
		systemProperty("io.netty5.buffer.leakDetectionEnabled", "true")
		systemProperty("reactor.netty5.pool.getPermitsSamplingRate", "0.5")
		systemProperty("reactor.netty5.pool.returnPermitsSamplingRate", "0.5")
		if (project.hasProperty("forceTransport")) {
			systemProperty("forceTransport", forceTransport)
		}
		scanForTestClasses = false
		include '**/*Tests.*'
		include '**/*Test.*'
		include '**/*Spec.*'
		exclude '**/*Abstract*.*'

		useJUnitPlatform()

		retry {
			maxFailures = 10
			maxRetries = 1
		}

		testLogging {
			showExceptions true
			exceptionFormat "full"
		}

		onOutput { descriptor, event ->
			def evMsg = event.message
			if (evMsg.contains("LoggingLeakCallback")) {
				logger.error("ERROR: Test: " + descriptor + " produced resource leak: " + event.message)
			}
		}
	}

	repositories {
		mavenCentral()
		maven { url "https://oss.sonatype.org/content/repositories/releases/" }
		maven { url 'https://repo.spring.io/milestone' }
		if (version.endsWith('-SNAPSHOT') || version.contains('-SNAPSHOT-')) { //classic or customized snapshots
			//if (System.getenv()["GITHUB_ACTION"] == null) {
				mavenLocal()
			//}
			//else {
			//	println 'GitHub Action detected, avoiding use of mavenLocal()'
			//}
			maven { url 'https://repo.spring.io/snapshot' }
			maven { url 'https://oss.sonatype.org/content/repositories/snapshots' }
		}
	}

	tasks.withType(GenerateModuleMetadata) {
		enabled = false
	}

	jar {
		manifest {
			attributes("Created-By": "${System.getProperty("java.version")} (${System.getProperty("java.specification.vendor")})",
					"Implementation-Title": project.name,
					"Implementation-Version": project.version)
		}
	}

	check.dependsOn jacocoTestReport
}

configurations.all {
	// check for updates every build
	resolutionStrategy.cacheChangingModulesFor 0, 'seconds'
}<|MERGE_RESOLUTION|>--- conflicted
+++ resolved
@@ -109,15 +109,10 @@
 		nettyVersion = forceNettyVersion
 		println "Netty version defined from command line: ${forceNettyVersion}"
 	}
-<<<<<<< HEAD
 	nettyContribVersion = '5.0.0.Alpha2'
-	//nettyQuicVersion = '0.0.39.Final'
+	//nettyQuicVersion = '0.0.40.Final'
 	nettyContribMultipartVersion = '5.0.0.Alpha2-SNAPSHOT'
 	nettyContribHandlerProxyVersion = '5.0.0.Alpha3-SNAPSHOT'
-=======
-	nettyIoUringVersion = '0.0.21.Final'
-	nettyQuicVersion = '0.0.40.Final'
->>>>>>> 4a295801
 
 	// Testing
 	jacksonDatabindVersion = '2.15.0'
