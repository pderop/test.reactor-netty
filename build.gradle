--- conflicted
+++ resolved
@@ -109,14 +109,9 @@
 		nettyVersion = forceNettyVersion
 		println "Netty version defined from command line: ${forceNettyVersion}"
 	}
-<<<<<<< HEAD
 	nettyContribVersion = '5.0.0.Alpha2'
-	//nettyQuicVersion = '0.0.35.Final'
+	//nettyQuicVersion = '0.0.36.Final'
 	nettyContribMultipartVersion = '5.0.0.Alpha1'
-=======
-	nettyIoUringVersion = '0.0.17.Final'
-	nettyQuicVersion = '0.0.36.Final'
->>>>>>> 90597096
 
 	// Testing
 	jacksonDatabindVersion = '2.14.2'
