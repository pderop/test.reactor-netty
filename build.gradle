--- conflicted
+++ resolved
@@ -14,24 +14,13 @@
  * limitations under the License.
  */
 buildscript {
-<<<<<<< HEAD
 	repositories {
+		mavenCentral()
 		maven { url "https://repo.spring.io/plugins-release" }
 	}
 	dependencies {
 		classpath 'org.springframework.build.gradle:propdeps-plugin:0.0.7'
 	}
-=======
-  repositories {
-	mavenCentral()
-	maven { url "https://repo.spring.io/plugins-release" }
-  }
-  dependencies {
-	classpath 'org.springframework.build.gradle:propdeps-plugin:0.0.7',
-			'com.google.gradle:osdetector-gradle-plugin:1.6.2',
-			'biz.aQute.bnd:biz.aQute.bnd.gradle:4.2.0'
-  }
->>>>>>> d3d09ab6
 }
 
 plugins {
@@ -149,29 +138,10 @@
 															 "-Xlint:rawtypes"
 	]
 
-<<<<<<< HEAD
 	compileJava {
 		sourceCompatibility = 1.8
 		targetCompatibility = 1.8
 	}
-=======
-	repositories {
-	mavenCentral()
-	if (version.endsWith('BUILD-SNAPSHOT')) {
-	  if (System.getenv ()["bamboo_buildNumber"] == null) {
-		mavenLocal()
-	  } else {
-		println 'Bamboo CI detected, avoiding use of mavenLocal()'
-	  }
-	  maven { url 'https://repo.spring.io/snapshot' }
-	  maven { url 'https://oss.sonatype.org/content/repositories/snapshots' }
-	}
-	maven { url 'https://repo.spring.io/milestone' }
-	maven { url 'https://repo.spring.io/release' }
-	maven { url "https://oss.sonatype.org/content/repositories/releases/" }
-	jcenter()
-  }
->>>>>>> d3d09ab6
 
 	compileTestJava {
 		sourceCompatibility = 1.8
@@ -244,11 +214,11 @@
 			else {
 				println 'Bamboo CI detected, avoiding use of mavenLocal()'
 			}
-			maven { url 'https://repo.spring.io/libs-snapshot' }
+			maven { url 'https://repo.spring.io/snapshot' }
 			maven { url 'https://oss.sonatype.org/content/repositories/snapshots' }
 		}
-		maven { url 'https://repo.spring.io/libs-milestone' }
-		maven { url 'https://repo.spring.io/libs-release' }
+		maven { url 'https://repo.spring.io/milestone' }
+		maven { url 'https://repo.spring.io/release' }
 		maven { url "https://oss.sonatype.org/content/repositories/releases/" }
 		jcenter()
 	}
