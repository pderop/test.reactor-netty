--- conflicted
+++ resolved
@@ -98,12 +98,8 @@
 		println "Context Propagation version defined from command line: ${forceContextPropagationVersion}"
 	}
 
-<<<<<<< HEAD
-	braveVersion = '5.18.0'
+	braveVersion = '5.18.1'
 	zipkinSenderVersion = '2.16.3'
-=======
-	braveVersion = '5.18.1'
->>>>>>> 3babd899
 
 	jsr305Version = '3.0.2'
 
