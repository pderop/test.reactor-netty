--- conflicted
+++ resolved
@@ -98,12 +98,8 @@
 		println "Context Propagation version defined from command line: ${forceContextPropagationVersion}"
 	}
 
-<<<<<<< HEAD
 	// Used only in examples
-	braveVersion = '5.16.0'
-=======
 	braveVersion = '5.17.0'
->>>>>>> e0b85c32
 	zipkinSenderVersion = '2.16.3'
 
 	jsr305Version = '3.0.2'
