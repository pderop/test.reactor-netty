/*
 * Copyright (c) 2011-2019 Pivotal Software Inc, All Rights Reserved.
 *
 * Licensed under the Apache License, Version 2.0 (the "License");
 * you may not use this file except in compliance with the License.
 * You may obtain a copy of the License at
 *
 *       https://www.apache.org/licenses/LICENSE-2.0
 *
 * Unless required by applicable law or agreed to in writing, software
 * distributed under the License is distributed on an "AS IS" BASIS,
 * WITHOUT WARRANTIES OR CONDITIONS OF ANY KIND, either express or implied.
 * See the License for the specific language governing permissions and
 * limitations under the License.
 */

package reactor.netty.http.server;

import java.io.IOException;
import java.net.URISyntaxException;
import java.nio.ByteBuffer;
import java.nio.channels.AsynchronousFileChannel;
import java.nio.channels.Channel;
import java.nio.channels.CompletionHandler;
import java.nio.charset.Charset;
import java.nio.charset.StandardCharsets;
import java.nio.file.FileSystem;
import java.nio.file.FileSystems;
import java.nio.file.Files;
import java.nio.file.Path;
import java.nio.file.Paths;
import java.nio.file.StandardCopyOption;
import java.nio.file.StandardOpenOption;
import java.time.Duration;
import java.util.concurrent.atomic.AtomicBoolean;
import java.util.concurrent.atomic.AtomicLong;
import java.util.function.BiFunction;
import java.util.function.BiPredicate;
import java.util.function.Consumer;
import java.util.function.Function;
import java.util.logging.Level;

import io.netty.buffer.ByteBuf;
import io.netty.buffer.ByteBufAllocator;
import io.netty.handler.codec.http.HttpHeaderNames;
import io.netty.handler.codec.http.HttpMethod;
import org.junit.Test;
import org.reactivestreams.Publisher;
import reactor.core.publisher.Flux;
import reactor.core.publisher.FluxSink;
import reactor.core.publisher.Mono;
import reactor.core.publisher.SignalType;
import reactor.netty.DisposableServer;
import reactor.netty.NettyOutbound;
import reactor.netty.http.client.HttpClient;

import static org.assertj.core.api.Assertions.assertThat;

public class HttpSendFileTests {
	protected HttpClient customizeClientOptions(HttpClient httpClient) {
		return httpClient;
	}

	protected HttpServer customizeServerOptions(HttpServer httpServer) {
		return httpServer;
	}

	@Test
	public void sendFileChunked() throws IOException, URISyntaxException {
		Path largeFile = Paths.get(getClass().getResource("/largeFile.txt").toURI());
		long fileSize = Files.size(largeFile);
		assertSendFile(out -> out.sendFileChunked(largeFile, 0, fileSize));
	}

	@Test
	public void sendFileChunkedOffset() throws IOException, URISyntaxException {
		Path largeFile = Paths.get(getClass().getResource("/largeFile.txt").toURI());
		long fileSize = Files.size(largeFile);
		assertSendFile(out -> out.sendFileChunked(largeFile, 1024, fileSize - 1024),
		               false, -1, (req, res) -> false,
		               body -> assertThat(body).startsWith("<- 1024 mark here")
		                                       .endsWith("End of File"));
	}

	@Test
	public void sendZipFileChunked() throws IOException {
		Path path = Files.createTempFile(null, ".zip");
		Files.copy(this.getClass().getResourceAsStream("/zipFile.zip"), path, StandardCopyOption.REPLACE_EXISTING);
		path.toFile().deleteOnExit();

		try (FileSystem zipFs = FileSystems.newFileSystem(path, null)) {
			Path fromZipFile = zipFs.getPath("/largeFile.txt");
			long fileSize = Files.size(fromZipFile);
			assertSendFile(out -> out.sendFileChunked(fromZipFile, 0, fileSize));
		}
	}

	@Test
	public void sendZipFileDefault() throws IOException {
		Path path = Files.createTempFile(null, ".zip");
		Files.copy(this.getClass().getResourceAsStream("/zipFile.zip"), path, StandardCopyOption.REPLACE_EXISTING);
		path.toFile().deleteOnExit();

		try (FileSystem zipFs = FileSystems.newFileSystem(path, null)) {
			Path fromZipFile = zipFs.getPath("/largeFile.txt");
			long fileSize = Files.size(fromZipFile);

			assertSendFile(out -> out.sendFile(fromZipFile, 0, fileSize));
		}
	}

	@Test
	public void sendZipFileCompressionOn() throws IOException {
		Path path = Files.createTempFile(null, ".zip");
		Files.copy(this.getClass().getResourceAsStream("/zipFile.zip"), path, StandardCopyOption.REPLACE_EXISTING);
		path.toFile().deleteOnExit();

		try (FileSystem zipFs = FileSystems.newFileSystem(path, null)) {
			Path fromZipFile = zipFs.getPath("/largeFile.txt");
			long fileSize = Files.size(fromZipFile);

			assertSendFile(out -> out.compression(true).sendFile(fromZipFile, 0, fileSize), true, -1, (req, res) -> false);
		}
	}

	@Test
	public void sendZipFileCompressionSize_1() throws IOException {
		Path path = Files.createTempFile(null, ".zip");
		Files.copy(this.getClass().getResourceAsStream("/zipFile.zip"), path, StandardCopyOption.REPLACE_EXISTING);
		path.toFile().deleteOnExit();

		try (FileSystem zipFs = FileSystems.newFileSystem(path, null)) {
			Path fromZipFile = zipFs.getPath("/largeFile.txt");
			long fileSize = Files.size(fromZipFile);

			assertSendFile(out -> out.addHeader(HttpHeaderNames.CONTENT_LENGTH, "1245")
			                         .sendFile(fromZipFile, 0, fileSize), true, 2048, null);
		}
	}

	@Test
	public void sendZipFileCompressionSize_2() throws IOException {
		Path path = Files.createTempFile(null, ".zip");
		Files.copy(this.getClass().getResourceAsStream("/zipFile.zip"), path, StandardCopyOption.REPLACE_EXISTING);
		path.toFile().deleteOnExit();

		try (FileSystem zipFs = FileSystems.newFileSystem(path, null)) {
			Path fromZipFile = zipFs.getPath("/largeFile.txt");
			long fileSize = Files.size(fromZipFile);

			assertSendFile(out -> out.addHeader(HttpHeaderNames.CONTENT_LENGTH, "1245")
			                         .sendFile(fromZipFile, 0, fileSize), true, 2048, (req, res) -> true);
		}
	}

	@Test
	public void sendZipFileCompressionSize_3() throws IOException {
		Path path = Files.createTempFile(null, ".zip");
		Files.copy(this.getClass().getResourceAsStream("/zipFile.zip"), path, StandardCopyOption.REPLACE_EXISTING);
		path.toFile().deleteOnExit();

		try (FileSystem zipFs = FileSystems.newFileSystem(path, null)) {
			Path fromZipFile = zipFs.getPath("/largeFile.txt");
			long fileSize = Files.size(fromZipFile);

			assertSendFile(out -> out.addHeader(HttpHeaderNames.CONTENT_LENGTH, "1245")
			                         .sendFile(fromZipFile, 0, fileSize), true, 512, null);
		}
	}

	@Test
	public void sendZipFileCompressionSize_4() throws IOException {
		Path path = Files.createTempFile(null, ".zip");
		Files.copy(this.getClass().getResourceAsStream("/zipFile.zip"), path, StandardCopyOption.REPLACE_EXISTING);
		path.toFile().deleteOnExit();

		try (FileSystem zipFs = FileSystems.newFileSystem(path, null)) {
			Path fromZipFile = zipFs.getPath("/largeFile.txt");
			long fileSize = Files.size(fromZipFile);

			assertSendFile(out -> out.addHeader(HttpHeaderNames.CONTENT_LENGTH, "1245")
			                         .sendFile(fromZipFile, 0, fileSize), true, 512, (req, res) -> false);
		}
	}

	@Test
	public void sendZipFileCompressionPredicate_1() throws IOException {
		Path path = Files.createTempFile(null, ".zip");
		Files.copy(this.getClass().getResourceAsStream("/zipFile.zip"), path, StandardCopyOption.REPLACE_EXISTING);
		path.toFile().deleteOnExit();

		try (FileSystem zipFs = FileSystems.newFileSystem(path, null)) {
			Path fromZipFile = zipFs.getPath("/largeFile.txt");
			long fileSize = Files.size(fromZipFile);

			assertSendFile(out -> out.sendFile(fromZipFile, 0, fileSize), true, -1, (req, res) -> true);
		}
	}

	@Test
	public void sendZipFileCompressionPredicate_2() throws IOException {
		Path path = Files.createTempFile(null, ".zip");
		Files.copy(this.getClass().getResourceAsStream("/zipFile.zip"), path, StandardCopyOption.REPLACE_EXISTING);
		path.toFile().deleteOnExit();

		try (FileSystem zipFs = FileSystems.newFileSystem(path, null)) {
			Path fromZipFile = zipFs.getPath("/largeFile.txt");
			long fileSize = Files.size(fromZipFile);

			assertSendFile(out -> out.addHeader("test", "test").sendFile(fromZipFile, 0, fileSize), true,
					-1, (req, res) -> res.responseHeaders().contains("test"));
		}
	}

	@Test
	public void sendZipFileCompressionPredicate_3() throws IOException {
		Path path = Files.createTempFile(null, ".zip");
		Files.copy(this.getClass().getResourceAsStream("/zipFile.zip"), path, StandardCopyOption.REPLACE_EXISTING);
		path.toFile().deleteOnExit();

		try (FileSystem zipFs = FileSystems.newFileSystem(path, null)) {
			Path fromZipFile = zipFs.getPath("/largeFile.txt");
			long fileSize = Files.size(fromZipFile);

			assertSendFile(out -> out.addHeader("test", "test").sendFile(fromZipFile, 0, fileSize), true,
					-1, (req, res) -> !res.responseHeaders().contains("test"));
		}
	}

	private void assertSendFile(Function<HttpServerResponse, NettyOutbound> fn) {
		assertSendFile(fn, false, -1, (req, res) -> false);
	}

	private void assertSendFile(Function<HttpServerResponse, NettyOutbound> fn, boolean compression,
			int compressionSize, BiPredicate<HttpServerRequest, HttpServerResponse> compressionPredicate) {
		assertSendFile(fn, compression, compressionSize, compressionPredicate,
		               body ->
		                   assertThat(body).startsWith("This is an UTF-8 file that is larger than 1024 bytes. "
		                                               + "It contains accents like é.")
		                                   .contains("1024 mark here -><- 1024 mark here")
		                                   .endsWith("End of File"));
	}

	private void assertSendFile(Function<HttpServerResponse, NettyOutbound> fn, boolean compression, int compressionSize,
			BiPredicate<HttpServerRequest, HttpServerResponse> compressionPredicate, Consumer<String> bodyAssertion) {
		HttpServer server = HttpServer.create();
		if (compressionPredicate != null) {
			server = server.compress(compressionPredicate);
		}
        if (compressionSize > -1) {
			server = server.compress(compressionSize);
		}
		DisposableServer context =
				customizeServerOptions(server)
				          .handle((req, resp) -> fn.apply(resp))
				          .wiretap(true)
				          .bindNow();

		HttpClient client;
		if (compression) {
			client = HttpClient.create()
			                   .addressSupplier(context::address)
			                   .compress(true);
		}
		else {
			client = HttpClient.create()
			                   .addressSupplier(context::address);
		}
		Mono<String> response =
				customizeClientOptions(client)
				          .wiretap(true)
				          .get()
				          .uri("/foo")
				          .responseSingle((res, byteBufMono) -> byteBufMono.asString(StandardCharsets.UTF_8));

		String body = response.block(Duration.ofSeconds(5));

		context.disposeNow();

		bodyAssertion.accept(body);
	}

	@Test
	public void sendFileAsync4096() throws IOException, URISyntaxException {
		doTestSendFileAsync((req, resp) -> resp.sendByteArray(req.receive()
				                                                 .aggregate()
				                                                 .asByteArray()),
				4096, null);
	}

	@Test
	@SuppressWarnings("FutureReturnValueIgnored")
	public void sendFileAsync4096Negative() throws IOException, URISyntaxException {
		doTestSendFileAsync((req, resp) -> req.receive()
				                              .take(10)
				                              .doOnComplete(() -> resp.withConnection(c -> c.channel()
				                                                                            .close())) //"FutureReturnValueIgnored" this is deliberate
<<<<<<< HEAD
						.then(),
=======
				                              .then(),
>>>>>>> c27f7724
				4096, "error".getBytes(Charset.defaultCharset()));
	}

	@Test
	public void sendFileAsync1024() throws IOException, URISyntaxException {
		doTestSendFileAsync((req, resp) -> resp.sendByteArray(req.receive()
		                                                         .asByteArray()
		                                                         .log("reply", Level.INFO, SignalType.REQUEST)),
				1024, null);
	}

	private void doTestSendFileAsync(BiFunction<? super HttpServerRequest, ? super
			HttpServerResponse, ? extends Publisher<Void>> fn, int chunk, byte[] expectedContent) throws IOException, URISyntaxException {
		Path largeFile = Paths.get(getClass().getResource("/largeFile.txt").toURI());
		Path largeFileParent = largeFile.getParent();
		assertThat(largeFileParent).isNotNull();
		Path tempFile = Files.createTempFile(largeFileParent,"temp", ".txt");
		tempFile.toFile().deleteOnExit();

		byte[] fileBytes = Files.readAllBytes(largeFile);
		for (int i = 0; i < 1000; i++) {
			Files.write(tempFile, fileBytes, StandardOpenOption.APPEND);
		}

		ByteBufAllocator allocator = ByteBufAllocator.DEFAULT;

		Flux<ByteBuf> content =
				Flux.using(
				        () -> AsynchronousFileChannel.open(tempFile, StandardOpenOption.READ),
				        ch -> Flux.<ByteBuf>create(fluxSink -> {
				                TestCompletionHandler handler = new TestCompletionHandler(ch, fluxSink, allocator, chunk);
				                fluxSink.onDispose(handler::dispose);
				                ByteBuffer buf = ByteBuffer.allocate(chunk);
				                ch.read(buf, 0, buf, handler);
				        }),
				        HttpSendFileTests::closeChannel)
				    .doOnDiscard(ByteBuf.class, ByteBuf::release)
				.log("send", Level.INFO, SignalType.REQUEST, SignalType.ON_COMPLETE);

		DisposableServer context =
				customizeServerOptions(HttpServer.create()
				                                 .host("localhost"))
//						.wiretap(true)
//						.tcpConfiguration(tcp -> tcp.option(ChannelOption.RCVBUF_ALLOCATOR, new FixedRecvByteBufAllocator(1024)))
				          .handle(fn)
				          .bindNow();

		try {
			byte[] response =
					customizeClientOptions(HttpClient.create()
					                                 .addressSupplier(context::address))
//							.tcpConfiguration(tcp -> tcp.option(ChannelOption.WRITE_BUFFER_WATER_MARK, new WriteBufferWaterMark(1024, 1024)))
//.wiretap(true)
					    .request(HttpMethod.POST)
					    .uri("/")
					    .send(content)
					    .responseContent()
					    .aggregate()
					    .asByteArray()
					    .onErrorReturn(IOException.class, expectedContent)
					    .block();

			assertThat(response).isEqualTo(expectedContent == null ? Files.readAllBytes(tempFile) : expectedContent);
		}
		finally {
			context.disposeNow();
		}
	}

	private static void closeChannel(Channel channel) {
		if (channel != null && channel.isOpen()) {
			try {
				channel.close();
			}
			catch (IOException ignored) {
			}
		}
	}

	private static final class TestCompletionHandler implements CompletionHandler<Integer, ByteBuffer> {

		private final AsynchronousFileChannel channel;

		private final FluxSink<ByteBuf> sink;

		private final ByteBufAllocator allocator;

		private final int chunk;

		private AtomicLong position;

		private final AtomicBoolean disposed = new AtomicBoolean();

		TestCompletionHandler(AsynchronousFileChannel channel, FluxSink<ByteBuf> sink,
							  ByteBufAllocator allocator, int chunk) {
			this.channel = channel;
			this.sink = sink;
			this.allocator = allocator;
			this.chunk = chunk;
			this.position = new AtomicLong(0);
		}

		@Override
		public void completed(Integer read, ByteBuffer dataBuffer) {
			if (read != -1 && !disposed.get()) {
				long pos = this.position.addAndGet(read);
				dataBuffer.flip();
				ByteBuf buf = allocator.buffer().writeBytes(dataBuffer);
				this.sink.next(buf);

				if (disposed.get()) {
					buf.release();
					this.sink.complete();
					closeChannel(channel);
				}
				else {
					ByteBuffer newByteBuffer = ByteBuffer.allocate(chunk);
					this.channel.read(newByteBuffer, pos, newByteBuffer, this);
				}
			}
			else {
				this.sink.complete();
				closeChannel(channel);
			}
		}

		@Override
		public void failed(Throwable exc, ByteBuffer dataBuffer) {
			this.sink.error(exc);
			closeChannel(channel);
		}

		public void dispose() {
			this.disposed.set(true);
		}
	}
}<|MERGE_RESOLUTION|>--- conflicted
+++ resolved
@@ -295,11 +295,7 @@
 				                              .take(10)
 				                              .doOnComplete(() -> resp.withConnection(c -> c.channel()
 				                                                                            .close())) //"FutureReturnValueIgnored" this is deliberate
-<<<<<<< HEAD
-						.then(),
-=======
 				                              .then(),
->>>>>>> c27f7724
 				4096, "error".getBytes(Charset.defaultCharset()));
 	}
 
