/*
 * Copyright (c) 2011-Present VMware, Inc. or its affiliates, All Rights Reserved.
 *
 * Licensed under the Apache License, Version 2.0 (the "License");
 * you may not use this file except in compliance with the License.
 * You may obtain a copy of the License at
 *
 *       https://www.apache.org/licenses/LICENSE-2.0
 *
 * Unless required by applicable law or agreed to in writing, software
 * distributed under the License is distributed on an "AS IS" BASIS,
 * WITHOUT WARRANTIES OR CONDITIONS OF ANY KIND, either express or implied.
 * See the License for the specific language governing permissions and
 * limitations under the License.
 */

package reactor.netty.tcp;

import java.net.SocketAddress;
import java.time.Duration;
import java.util.Objects;
import java.util.function.BiFunction;
import java.util.function.Consumer;
import java.util.function.Function;
import java.util.function.Supplier;

import io.netty.bootstrap.Bootstrap;
import io.netty.channel.ChannelOption;
import io.netty.channel.EventLoopGroup;
import io.netty.handler.logging.LogLevel;
import io.netty.handler.ssl.SslContext;
import io.netty.resolver.AddressResolverGroup;
import io.netty.util.AttributeKey;
import org.reactivestreams.Publisher;
import reactor.core.publisher.Mono;
import reactor.netty.Connection;
import reactor.netty.ConnectionObserver;
import reactor.netty.NettyInbound;
import reactor.netty.NettyOutbound;
import reactor.netty.channel.ChannelMetricsRecorder;
import reactor.netty.resources.ConnectionProvider;
import reactor.netty.resources.LoopResources;
import reactor.netty.transport.ClientTransport;
import reactor.netty.transport.ProxyProvider;
import reactor.util.Logger;
import reactor.util.Loggers;
import reactor.util.annotation.Nullable;

import static reactor.netty.ReactorNetty.format;

/**
 * A TcpClient allows to build in a safe immutable way a TCP client that
 * is materialized and connecting when {@link #connect()} is ultimately called.
 * <p>
 * <p> Example:
 * <pre>
 * {@code
 * TcpClient.create()
 *          .doOnConnect(connectMetrics)
 *          .doOnConnected(connectedMetrics)
 *          .doOnDisconnected(disconnectedMetrics)
 *          .host("127.0.0.1")
 *          .port(1234)
 *          .secure()
 *          .connect()
 *          .block()
 * }
 *
 * @author Stephane Maldini
 * @author Violeta Georgieva
 */
public abstract class TcpClient extends ClientTransport<TcpClient, TcpClientConfig> {

	/**
	 * Prepare a pooled {@link TcpClient}
	 *
	 * @return a {@link TcpClient}
	 */
	public static TcpClient create() {
		return create(TcpResources.get());
	}


	/**
	 * Prepare a {@link TcpClient}
	 *
	 * @param provider a {@link ConnectionProvider} to acquire connections
	 *
	 * @return a {@link TcpClient}
	 */
	public static TcpClient create(ConnectionProvider provider) {
		return new TcpClientConnect(provider);
	}

	/**
	 * Prepare a non pooled {@link TcpClient}
	 *
	 * @return a {@link TcpClient}
	 */
	public static TcpClient newConnection() {
		return TcpClientConnect.INSTANCE;
	}

	/**
	 * The address to which this client should connect for each subscribe.
	 *
	 * @param connectAddressSupplier A supplier of the address to connect to.
	 *
	 * @return a new {@link TcpClient}
	 * @deprecated Use {@link #remoteAddress(Supplier)}
	 */
	@Deprecated
	public final TcpClient addressSupplier(Supplier<? extends SocketAddress> connectAddressSupplier) {
		return remoteAddress(connectAddressSupplier);
	}

	@Override
	public <A> TcpClient attr(AttributeKey<A> key, @Nullable A value) {
		return super.attr(key, value);
	}

	/**
<<<<<<< HEAD
	 * Apply a {@link Bootstrap} mapping function to update {@link TcpClient} configuration and
	 * return an enriched {@link TcpClient} to use.
=======
	 * Inject default attribute to the future {@link Channel} connection. They will be
	 * available via {@link Channel#attr(AttributeKey)}.
	 * If the {@code value} is {@code null}, the attribute of the specified {@code key}
	 * is removed.
	 *
	 * @param key the attribute key
	 * @param value the attribute value
	 * @param <T> the attribute type
	 *
	 * @return a new {@link TcpClient}
	 *
	 * @see Bootstrap#attr(AttributeKey, Object)
	 */
	public final  <T> TcpClient attr(AttributeKey<T> key, @Nullable T value) {
		Objects.requireNonNull(key, "key");
		return bootstrap(b -> b.attr(key, value));
	}

	/**
	 * The address to which this client should bind on subscribe.
	 *
	 * @param bindAddressSupplier A supplier of the address to bind to.
	 *
	 * @return a new {@link TcpClient}
	 * @since 0.9.10
	 */
	public final TcpClient bindAddress(Supplier<? extends SocketAddress> bindAddressSupplier) {
		Objects.requireNonNull(bindAddressSupplier, "bindAddressSupplier");
		return bootstrap(b -> b.localAddress(bindAddressSupplier.get()));
	}

	/**
	 * Apply {@link Bootstrap} configuration given mapper taking currently configured one
	 * and returning a new one to be ultimately used for socket binding.
	 * <p> Configuration will apply during {@link #configure()} phase.
	 *
	 *
	 * @param bootstrapMapper A bootstrap mapping function to update configuration and return an
	 * enriched bootstrap.
>>>>>>> 5e2364ce
	 *
	 * @param bootstrapMapper A {@link Bootstrap} mapping function to update {@link TcpClient} configuration and
	 * return an enriched {@link TcpClient} to use.
	 * @return a new {@link TcpClient}
<<<<<<< HEAD
	 * @deprecated Use {@link TcpClient} methods for configurations.
	 */
	@Deprecated
	@SuppressWarnings("ReturnValueIgnored")
=======
	 * @deprecated  as of 0.9.10. Use the methods exposed on {@link TcpClient} level. The method
	 * will be removed in version 1.1.0.
	 */
	@Deprecated
>>>>>>> 5e2364ce
	public final TcpClient bootstrap(Function<? super Bootstrap, ? extends Bootstrap> bootstrapMapper) {
		Objects.requireNonNull(bootstrapMapper, "bootstrapMapper");
		TcpClientBootstrap tcpClientBootstrap = new TcpClientBootstrap(this);
		// ReturnValueIgnored is deliberate
		bootstrapMapper.apply(tcpClientBootstrap);
		return tcpClientBootstrap.tcpClient;
	}

	@Override
	public Mono<? extends Connection> connect() {
		return super.connect();
	}

	@Override
	public final Connection connectNow() {
		return super.connectNow();
	}

	@Override
	public final Connection connectNow(Duration timeout) {
		return super.connectNow(timeout);
	}

	@Override
	public TcpClient doOnConnect(Consumer<? super TcpClientConfig> doOnConnect) {
		return super.doOnConnect(doOnConnect);
	}

	@Override
	public TcpClient doOnConnected(Consumer<? super Connection> doOnConnected) {
		return super.doOnConnected(doOnConnected);
	}

	@Override
	public TcpClient doOnDisconnected(Consumer<? super Connection> doOnDisconnected) {
		return super.doOnDisconnected(doOnDisconnected);
	}

	/**
	 * Attach an IO handler to react on connected client
	 *
	 * @param handler an IO handler that can dispose underlying connection when {@link
	 * Publisher} terminates.
	 *
	 * @return a new {@link TcpClient}
	 */
	public TcpClient handle(BiFunction<? super NettyInbound, ? super NettyOutbound, ? extends Publisher<Void>> handler) {
		Objects.requireNonNull(handler, "handler");
		return doOnConnected(new OnConnectedHandle(handler));
	}

	@Override
	public TcpClient host(String host) {
		return super.host(host);
	}

	@Override
	public TcpClient metrics(boolean enable) {
		return super.metrics(enable);
	}

	@Override
	public TcpClient metrics(boolean enable, Supplier<? extends ChannelMetricsRecorder> recorder) {
		return super.metrics(enable, recorder);
	}

	@Override
	public TcpClient noProxy() {
		return super.noProxy();
	}

	/**
	 * Remove any previously applied SSL configuration customization
	 *
	 * @return a new {@link TcpClient}
	 */
	public TcpClient noSSL() {
		if (configuration().isSecure()) {
			TcpClient dup = duplicate();
			dup.configuration().sslProvider = null;
			return dup;
		}
		return this;
	}

	@Override
	public TcpClient observe(ConnectionObserver observer) {
		return super.observe(observer);
	}

	@Override
	public <O> TcpClient option(ChannelOption<O> key, @Nullable O value) {
		return super.option(key, value);
	}

	@Override
	public TcpClient port(int port) {
		return super.port(port);
	}

	@Override
	public TcpClient proxy(Consumer<? super ProxyProvider.TypeSpec> proxyOptions) {
		return super.proxy(proxyOptions);
	}

	@Override
	public TcpClient remoteAddress(Supplier<? extends SocketAddress> remoteAddressSupplier) {
		return super.remoteAddress(remoteAddressSupplier);
	}

	@Override
	public TcpClient resolver(AddressResolverGroup<?> resolver) {
		return super.resolver(resolver);
	}

	@Override
	public TcpClient runOn(EventLoopGroup eventLoopGroup) {
		return super.runOn(eventLoopGroup);
	}

	@Override
	public TcpClient runOn(LoopResources channelResources) {
		return super.runOn(channelResources);
	}

	@Override
	public TcpClient runOn(LoopResources loopResources, boolean preferNative) {
		return super.runOn(loopResources, preferNative);
	}

	/**
	 * Enable default sslContext support. The default {@link SslContext} will be
	 * assigned to
	 * with a default value of {@code 10} seconds handshake timeout unless
	 * the environment property {@code reactor.netty.tcp.sslHandshakeTimeout} is set.
	 *
	 * @return a new {@link TcpClient}
	 */
	public TcpClient secure() {
		TcpClient dup = duplicate();
		dup.configuration().sslProvider = SslProvider.defaultClientProvider();
		return dup;
	}

	/**
	 * Apply an SSL configuration customization via the passed builder. The builder
	 * will produce the {@link SslContext} to be passed to with a default value of
	 * {@code 10} seconds handshake timeout unless the environment property {@code
	 * reactor.netty.tcp.sslHandshakeTimeout} is set.
	 *
	 * @param sslProviderBuilder builder callback for further customization of SslContext.
	 *
	 * @return a new {@link TcpClient}
	 */
	public TcpClient secure(Consumer<? super SslProvider.SslContextSpec> sslProviderBuilder) {
		Objects.requireNonNull(sslProviderBuilder, "sslProviderBuilder");
		TcpClient dup = duplicate();
		SslProvider.SslContextSpec builder = SslProvider.builder();
		sslProviderBuilder.accept(builder);
		dup.configuration().sslProvider = ((SslProvider.Builder) builder).build();
		return dup;
	}

	/**
	 * Apply an SSL configuration via the passed {@link SslProvider}.
	 *
	 * @param sslProvider The provider to set when configuring SSL
	 *
	 * @return a new {@link TcpClient}
	 */
	public TcpClient secure(SslProvider sslProvider) {
		Objects.requireNonNull(sslProvider, "sslProvider");
		TcpClient dup = duplicate();
		dup.configuration().sslProvider = sslProvider;
		return dup;
	}

	@Override
	public TcpClient wiretap(boolean enable) {
		return super.wiretap(enable);
	}

	@Override
	public TcpClient wiretap(String category) {
		return super.wiretap(category);
	}

	@Override
	public TcpClient wiretap(String category, LogLevel level) {
		return super.wiretap(category, level);
	}

	static final Logger log = Loggers.getLogger(TcpClient.class);

	static final class OnConnectedHandle implements Consumer<Connection> {

		final BiFunction<? super NettyInbound, ? super NettyOutbound, ? extends Publisher<Void>> handler;

		OnConnectedHandle(BiFunction<? super NettyInbound, ? super NettyOutbound, ? extends Publisher<Void>> handler) {
			this.handler = handler;
		}

		@Override
		public void accept(Connection c) {
			if (log.isDebugEnabled()) {
				log.debug(format(c.channel(), "Handler is being applied: {}"), handler);
			}

			Mono.fromDirect(handler.apply((NettyInbound) c, (NettyOutbound) c))
			    .subscribe(c.disposeSubscriber());
		}
	}
}<|MERGE_RESOLUTION|>--- conflicted
+++ resolved
@@ -120,65 +120,17 @@
 	}
 
 	/**
-<<<<<<< HEAD
 	 * Apply a {@link Bootstrap} mapping function to update {@link TcpClient} configuration and
 	 * return an enriched {@link TcpClient} to use.
-=======
-	 * Inject default attribute to the future {@link Channel} connection. They will be
-	 * available via {@link Channel#attr(AttributeKey)}.
-	 * If the {@code value} is {@code null}, the attribute of the specified {@code key}
-	 * is removed.
-	 *
-	 * @param key the attribute key
-	 * @param value the attribute value
-	 * @param <T> the attribute type
-	 *
-	 * @return a new {@link TcpClient}
-	 *
-	 * @see Bootstrap#attr(AttributeKey, Object)
-	 */
-	public final  <T> TcpClient attr(AttributeKey<T> key, @Nullable T value) {
-		Objects.requireNonNull(key, "key");
-		return bootstrap(b -> b.attr(key, value));
-	}
-
-	/**
-	 * The address to which this client should bind on subscribe.
-	 *
-	 * @param bindAddressSupplier A supplier of the address to bind to.
-	 *
-	 * @return a new {@link TcpClient}
-	 * @since 0.9.10
-	 */
-	public final TcpClient bindAddress(Supplier<? extends SocketAddress> bindAddressSupplier) {
-		Objects.requireNonNull(bindAddressSupplier, "bindAddressSupplier");
-		return bootstrap(b -> b.localAddress(bindAddressSupplier.get()));
-	}
-
-	/**
-	 * Apply {@link Bootstrap} configuration given mapper taking currently configured one
-	 * and returning a new one to be ultimately used for socket binding.
-	 * <p> Configuration will apply during {@link #configure()} phase.
-	 *
-	 *
-	 * @param bootstrapMapper A bootstrap mapping function to update configuration and return an
-	 * enriched bootstrap.
->>>>>>> 5e2364ce
 	 *
 	 * @param bootstrapMapper A {@link Bootstrap} mapping function to update {@link TcpClient} configuration and
 	 * return an enriched {@link TcpClient} to use.
 	 * @return a new {@link TcpClient}
-<<<<<<< HEAD
-	 * @deprecated Use {@link TcpClient} methods for configurations.
+	 * @deprecated as of 0.9.10. Use the methods exposed on {@link TcpClient} level. The method
+	 * will be removed in version 1.1.0.
 	 */
 	@Deprecated
 	@SuppressWarnings("ReturnValueIgnored")
-=======
-	 * @deprecated  as of 0.9.10. Use the methods exposed on {@link TcpClient} level. The method
-	 * will be removed in version 1.1.0.
-	 */
-	@Deprecated
->>>>>>> 5e2364ce
 	public final TcpClient bootstrap(Function<? super Bootstrap, ? extends Bootstrap> bootstrapMapper) {
 		Objects.requireNonNull(bootstrapMapper, "bootstrapMapper");
 		TcpClientBootstrap tcpClientBootstrap = new TcpClientBootstrap(this);
