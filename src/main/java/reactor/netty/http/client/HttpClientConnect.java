--- conflicted
+++ resolved
@@ -409,26 +409,6 @@
 
 			String baseUrl = configuration.baseUrl;
 
-<<<<<<< HEAD
-			String uri = configuration.uri;
-
-			uri = uri == null ? "/" : uri;
-
-			if (baseUrl != null && uri.startsWith("/")) {
-				if (baseUrl.endsWith("/")) {
-					baseUrl = baseUrl.substring(0, baseUrl.length() - 1);
-				}
-				uri = baseUrl + uri;
-=======
-			Supplier<SocketAddress> addressSupplier;
-			if (address instanceof Supplier) {
-				addressSupplier = (Supplier<SocketAddress>) address;
-			}
-			else {
-				addressSupplier = () -> address;
->>>>>>> 31ffa9e6
-			}
-
 			this.uriEndpointFactory =
 					new UriEndpointFactory(configuration.remoteAddress(), configuration.isSecure(), URI_ADDRESS_MAPPER);
 
@@ -447,6 +427,7 @@
 					}
 					uri = baseUrl + uri;
 				}
+
 				this.toURI = uriEndpointFactory.createUriEndpoint(uri, configuration.websocketClientSpec != null);
 			}
 			else {
