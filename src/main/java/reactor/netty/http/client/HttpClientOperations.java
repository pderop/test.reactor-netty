/*
 * Copyright (c) 2011-2019 Pivotal Software Inc, All Rights Reserved.
 *
 * Licensed under the Apache License, Version 2.0 (the "License");
 * you may not use this file except in compliance with the License.
 * You may obtain a copy of the License at
 *
 *       https://www.apache.org/licenses/LICENSE-2.0
 *
 * Unless required by applicable law or agreed to in writing, software
 * distributed under the License is distributed on an "AS IS" BASIS,
 * WITHOUT WARRANTIES OR CONDITIONS OF ANY KIND, either express or implied.
 * See the License for the specific language governing permissions and
 * limitations under the License.
 */

package reactor.netty.http.client;

import java.net.InetSocketAddress;
import java.net.URI;
import java.net.URISyntaxException;
import java.util.Collections;
import java.util.Map;
import java.util.Objects;
import java.util.Set;
import java.util.function.BiConsumer;
import java.util.function.BiPredicate;
import java.util.function.Consumer;
import java.util.function.Supplier;
import javax.annotation.Nullable;

import io.netty.buffer.ByteBuf;
import io.netty.buffer.ByteBufAllocator;
import io.netty.buffer.ByteBufHolder;
import io.netty.buffer.Unpooled;
import io.netty.channel.ChannelFuture;
import io.netty.channel.ChannelHandler;
import io.netty.channel.ChannelHandlerContext;
import io.netty.handler.codec.http.DefaultFullHttpRequest;
import io.netty.handler.codec.http.DefaultHttpRequest;
import io.netty.handler.codec.http.FullHttpResponse;
import io.netty.handler.codec.http.HttpConstants;
import io.netty.handler.codec.http.HttpHeaderNames;
import io.netty.handler.codec.http.HttpHeaders;
import io.netty.handler.codec.http.HttpMessage;
import io.netty.handler.codec.http.HttpMethod;
import io.netty.handler.codec.http.HttpObjectAggregator;
import io.netty.handler.codec.http.HttpRequest;
import io.netty.handler.codec.http.HttpResponse;
import io.netty.handler.codec.http.HttpResponseStatus;
import io.netty.handler.codec.http.HttpUtil;
import io.netty.handler.codec.http.HttpVersion;
import io.netty.handler.codec.http.LastHttpContent;
import io.netty.handler.codec.http.cookie.ClientCookieDecoder;
import io.netty.handler.codec.http.cookie.ClientCookieEncoder;
import io.netty.handler.codec.http.cookie.Cookie;
import io.netty.handler.codec.http.multipart.DefaultHttpDataFactory;
import io.netty.handler.codec.http.multipart.HttpDataFactory;
import io.netty.handler.codec.http.multipart.HttpPostRequestEncoder;
import io.netty.handler.codec.http.websocketx.extensions.compression.WebSocketClientCompressionHandler;
import io.netty.handler.stream.ChunkedWriteHandler;
import io.netty.util.ReferenceCountUtil;
import org.reactivestreams.Publisher;
import reactor.core.CoreSubscriber;
import reactor.core.Disposable;
import reactor.core.Exceptions;
import reactor.core.publisher.Flux;
import reactor.core.publisher.Mono;
import reactor.core.publisher.Operators;
import reactor.netty.Connection;
import reactor.netty.ConnectionObserver;
import reactor.netty.FutureMono;
import reactor.netty.NettyInbound;
import reactor.netty.NettyOutbound;
import reactor.netty.NettyPipeline;
import reactor.netty.channel.ChannelOperations;
import reactor.netty.http.Cookies;
import reactor.netty.http.HttpOperations;
import reactor.util.Logger;
import reactor.util.Loggers;

import static reactor.netty.ReactorNetty.format;

/**
 * @author Stephane Maldini
 * @author Simon Baslé
 */
class HttpClientOperations extends HttpOperations<NettyInbound, NettyOutbound>
		implements HttpClientResponse, HttpClientRequest {

	final boolean               isSecure;
	final HttpRequest           nettyRequest;
	final HttpHeaders           requestHeaders;
	final ClientCookieEncoder   cookieEncoder;
	final ClientCookieDecoder   cookieDecoder;

	Supplier<String>[]    redirectedFrom = EMPTY_REDIRECTIONS;

	volatile ResponseState responseState;

	boolean started;

	BiPredicate<HttpClientRequest, HttpClientResponse> followRedirectPredicate;

	HttpClientOperations(HttpClientOperations replaced) {
		super(replaced);
		this.started = replaced.started;
		this.redirectedFrom = replaced.redirectedFrom;
		this.isSecure = replaced.isSecure;
		this.nettyRequest = replaced.nettyRequest;
		this.responseState = replaced.responseState;
		this.followRedirectPredicate = replaced.followRedirectPredicate;
		this.requestHeaders = replaced.requestHeaders;
		this.cookieEncoder = replaced.cookieEncoder;
		this.cookieDecoder = replaced.cookieDecoder;
	}

	HttpClientOperations(Connection c, ConnectionObserver listener, ClientCookieEncoder encoder, ClientCookieDecoder decoder) {
		super(c, listener);
		this.isSecure = c.channel()
		                 .pipeline()
		                 .get(NettyPipeline.SslHandler) != null;
		this.nettyRequest = new DefaultHttpRequest(HttpVersion.HTTP_1_1, HttpMethod.GET, "/");
		this.requestHeaders = nettyRequest.headers();
		this.cookieDecoder = decoder;
		this.cookieEncoder = encoder;
	}

	@Override
	public HttpClientRequest addCookie(Cookie cookie) {
		if (!hasSentHeaders()) {
			this.requestHeaders.add(HttpHeaderNames.COOKIE,
					cookieEncoder.encode(cookie));
		}
		else {
			throw new IllegalStateException("Status and headers already sent");
		}
		return this;
	}

	@Override
	public HttpClientOperations addHandlerLast(ChannelHandler handler) {
		super.addHandlerLast(handler);
		return this;
	}

	@Override
	public HttpClientOperations addHandlerLast(String name, ChannelHandler handler) {
		super.addHandlerLast(name, handler);
		return this;
	}

	@Override
	public HttpClientOperations addHandlerFirst(ChannelHandler handler) {
		super.addHandlerFirst(handler);
		return this;
	}

	@Override
	public HttpClientOperations addHandlerFirst(String name, ChannelHandler handler) {
		super.addHandlerFirst(name, handler);
		return this;
	}

	@Override
	public HttpClientOperations addHandler(ChannelHandler handler) {
		super.addHandler(handler);
		return this;
	}

	@Override
	@SuppressWarnings("FutureReturnValueIgnored")
	public HttpClientOperations addHandler(String name, ChannelHandler handler) {
		// Returned value is deliberately ignored
		super.addHandler(name, handler);
		return this;
	}

	@Override
	public HttpClientOperations replaceHandler(String name, ChannelHandler handler) {
		super.replaceHandler(name, handler);
		return this;
	}

	@Override
	public HttpClientOperations removeHandler(String name) {
		super.removeHandler(name);
		return this;
	}

	@Override
	public HttpClientRequest addHeader(CharSequence name, CharSequence value) {
		if (!hasSentHeaders()) {
			this.requestHeaders.add(name, value);
		}
		else {
			throw new IllegalStateException("Status and headers already sent");
		}
		return this;
	}

	@Override
	public InetSocketAddress address() {
		return (InetSocketAddress)channel().remoteAddress();
	}

	public void chunkedTransfer(boolean chunked) {
		if (!hasSentHeaders() && HttpUtil.isTransferEncodingChunked(nettyRequest) != chunked) {
			requestHeaders.remove(HttpHeaderNames.TRANSFER_ENCODING);
			HttpUtil.setTransferEncodingChunked(nettyRequest, chunked);
		}
	}

	@Override
	public HttpClientOperations withConnection(Consumer<? super Connection> withConnection) {
		Objects.requireNonNull(withConnection, "withConnection");
		withConnection.accept(this);
		return this;
	}

	@Override
	public Map<CharSequence, Set<Cookie>> cookies() {
		ResponseState responseState = this.responseState;
		if (responseState != null && responseState.cookieHolder != null) {
			return responseState.cookieHolder.getCachedCookies();
		}
		return Collections.emptyMap();
	}

	void followRedirectPredicate(BiPredicate<HttpClientRequest, HttpClientResponse> predicate) {
		this.followRedirectPredicate = predicate;
	}

	@Override
	protected void onInboundCancel() {
		if (isInboundDisposed()){
			return;
		}
		channel().close();
	}

	@Override
	protected void onInboundClose() {
		if (isInboundCancelled() || isInboundDisposed()) {
			return;
		}
		listener().onStateChange(this, HttpClientState.RESPONSE_INCOMPLETE);
		if (responseState == null) {
			if (markSentBody()) {
				listener().onUncaughtException(this, PrematureCloseException.BEFORE_RESPONSE_SENDING_REQUEST);
			}
			else {
				listener().onUncaughtException(this, PrematureCloseException.BEFORE_RESPONSE);
			}
			return;
		}
		super.onInboundError(PrematureCloseException.DURING_RESPONSE);
	}

	@Override
	public HttpClientRequest header(CharSequence name, CharSequence value) {
		if (!hasSentHeaders()) {
			this.requestHeaders.set(name, value);
		}
		else {
			throw new IllegalStateException("Status and headers already sent");
		}
		return this;
	}

	@Override
	public HttpClientRequest headers(HttpHeaders headers) {
		if (!hasSentHeaders()) {
			String host = requestHeaders.get(HttpHeaderNames.HOST);
			this.requestHeaders.set(headers);
			this.requestHeaders.set(HttpHeaderNames.HOST, host);
		}
		else {
			throw new IllegalStateException("Status and headers already sent");
		}
		return this;
	}

	@Override
	public boolean isFollowRedirect() {
		return followRedirectPredicate != null && redirectedFrom.length <= MAX_REDIRECTS;
	}

	@Override
	public boolean isKeepAlive() {
		ResponseState rs = responseState;
		if (rs != null) {
			return HttpUtil.isKeepAlive(rs.response);
		}
		return HttpUtil.isKeepAlive(nettyRequest);
	}

	@Override
	public boolean isWebsocket() {
		ChannelOperations<?, ?> ops = get(channel());
		return ops != null && ops.getClass().equals(WebsocketClientOperations.class);
	}

	@Override
	public HttpMethod method() {
		return nettyRequest.method();
	}

	@Override
	public final HttpClientOperations onDispose(Disposable onDispose) {
		super.onDispose(onDispose);
		return this;
	}

	@Override
	public String[] redirectedFrom() {
		Supplier<String>[] redirectedFrom = this.redirectedFrom;
		String[] dest = new String[redirectedFrom.length];
		for (int i = 0; i < redirectedFrom.length; i++) {
			dest[i] = redirectedFrom[i].get();
		}
		return dest;
	}

	@Override
	public HttpHeaders requestHeaders() {
		return nettyRequest.headers();
	}

	@Override
	public HttpHeaders responseHeaders() {
		ResponseState responseState = this.responseState;
		if (responseState != null) {
			return responseState.headers;
		}
		throw new IllegalStateException("Response headers cannot be accessed without " + "server response");
	}

	@Override
	public NettyOutbound send(Publisher<? extends ByteBuf> source) {
		if (source instanceof Mono) {
			return super.send(source);
		}
		if ((Objects.equals(method(), HttpMethod.GET) || Objects.equals(method(), HttpMethod.HEAD))
				&& markSentHeaderAndBody()) {

			ByteBufAllocator alloc = channel().alloc();
			return then(Flux.from(source)
			           .collect(alloc::compositeBuffer, (prev, next) -> prev.addComponent(true, next))
			           .flatMap(agg -> {
				           if (agg.readableBytes() > 0) {
					           return FutureMono.from(channel().writeAndFlush(newFullBodyMessage(agg)));
				           }
				           agg.release();
				           return FutureMono.from(channel().writeAndFlush(newFullBodyMessage(Unpooled.EMPTY_BUFFER)));
			           })
			           .doOnDiscard(ByteBuf.class, ByteBuf::release));
		}
		return super.send(source);
	}

	final URI websocketUri() {
		URI uri;
		try {
			String url = uri();
			if (url.startsWith(HttpClient.HTTP_SCHEME) || url.startsWith(HttpClient.WS_SCHEME)) {
				uri = new URI(url);
			}
			else {
				String host = requestHeaders().get(HttpHeaderNames.HOST);
				uri = new URI((isSecure ? HttpClient.WSS_SCHEME :
				                          HttpClient.WS_SCHEME) + "://" + host + (url.startsWith("/") ? url : "/" + url));
			}
		}
		catch (URISyntaxException e) {
			throw new IllegalArgumentException(e);
		}
		return uri;
	}


	@Override
	public HttpResponseStatus status() {
		ResponseState responseState = this.responseState;
		if (responseState != null) {
			return HttpResponseStatus.valueOf(responseState.response.status()
			                                                        .code());
		}
		throw new IllegalStateException("Trying to access status() while missing response");
	}

	@Override
	public final String uri() {
		return this.nettyRequest.uri();
	}

	@Override
	public final HttpVersion version() {
		HttpVersion version = this.nettyRequest.protocolVersion();
		if (version.equals(HttpVersion.HTTP_1_0)) {
			return HttpVersion.HTTP_1_0;
		}
		else if (version.equals(HttpVersion.HTTP_1_1)) {
			return HttpVersion.HTTP_1_1;
		}
		throw new IllegalStateException(version.protocolName() + " not supported");
	}

	@Override
	protected void preSendHeadersAndStatus() {
		//Noop
	}

	@Override
	protected void onOutboundComplete() {
		if (isWebsocket() || isInboundCancelled()) {
			return;
		}
		if (markSentHeaderAndBody()) {
			if (log.isDebugEnabled()) {
				log.debug(format(channel(), "No sendHeaders() called before complete, sending " +
						"zero-length header"));
			}
			channel().writeAndFlush(newFullBodyMessage(Unpooled.EMPTY_BUFFER));
		}
		else if (markSentBody()) {
			channel().writeAndFlush(LastHttpContent.EMPTY_LAST_CONTENT);
		}
		listener().onStateChange(this, HttpClientState.REQUEST_SENT);
		channel().read();
	}

	@Override
	protected void onOutboundError(Throwable err) {
		if(isPersistent() && responseState == null){
			if (log.isDebugEnabled()) {
				log.debug(format(channel(), "Outbound error happened"), err);
			}
			listener().onUncaughtException(this, err);
			if (markSentBody()) {
				markPersistent(false);
			}
			terminate();
			return;
		}
		super.onOutboundError(err);
	}

	@Override
	protected void onInboundNext(ChannelHandlerContext ctx, Object msg) {
		if (msg instanceof HttpResponse) {
			HttpResponse response = (HttpResponse) msg;
			if (response.decoderResult()
			            .isFailure()) {
				onInboundError(response.decoderResult()
				                       .cause());
				ReferenceCountUtil.release(msg);
				return;
			}
			if (started) {
				if (log.isDebugEnabled()) {
					log.debug(format(channel(), "HttpClientOperations cannot proceed more than one response {}"),
							response.headers()
							        .toString());
				}
				ReferenceCountUtil.release(msg);
				return;
			}
			started = true;
			setNettyResponse(response);

			if (!isKeepAlive()) {
				markPersistent(false);
			}
			if(isInboundCancelled()){
				ReferenceCountUtil.release(msg);
				return;
			}


			if (log.isDebugEnabled()) {
				log.debug(format(channel(), "Received response (auto-read:{}) : {}"),
						channel().config()
						         .isAutoRead(),
						responseHeaders().entries()
						                 .toString());
			}

			if (notRedirected(response)) {
				try {
					listener().onStateChange(this, HttpClientState.RESPONSE_RECEIVED);
				}
				catch (Exception e) {
					onInboundError(e);
					ReferenceCountUtil.release(msg);
					return;
				}
			}
			if (msg instanceof FullHttpResponse) {
				super.onInboundNext(ctx, msg);
				terminate();
			}
			return;
		}
		if (msg instanceof LastHttpContent) {
			if (!started) {
				if (log.isDebugEnabled()) {
					log.debug(format(channel(), "HttpClientOperations received an incorrect end " +
							"delimiter (previously used connection?)"));
				}
				ReferenceCountUtil.release(msg);
				return;
			}
			if (log.isDebugEnabled()) {
				log.debug(format(channel(), "Received last HTTP packet"));
			}
			if (msg != LastHttpContent.EMPTY_LAST_CONTENT) {
				super.onInboundNext(ctx, msg);
			}
			//force auto read to enable more accurate close selection now inbound is done
			channel().config().setAutoRead(true);
			if (markSentBody()) {
				markPersistent(false);
			}
			terminate();
			return;
		}

		if (!started) {
			if (log.isDebugEnabled()) {
				if (msg instanceof ByteBufHolder) {
					msg = ((ByteBufHolder) msg).content();
				}
				log.debug(format(channel(), "HttpClientOperations received an incorrect chunk {} " +
								"(previously used connection?)"),
						msg);
			}
			ReferenceCountUtil.release(msg);
			return;
		}
		super.onInboundNext(ctx, msg);
	}

	@Override
	protected HttpMessage outboundHttpMessage() {
		return nettyRequest;
	}

	final boolean notRedirected(HttpResponse response) {
		if (isFollowRedirect() && followRedirectPredicate.test(this, this)) {
			if (log.isDebugEnabled()) {
				log.debug(format(channel(), "Received redirect location: {}"),
						response.headers()
						        .entries()
						        .toString());
			}
			listener().onUncaughtException(this, new RedirectClientException(response.headers()));
			return false;
		}
		return true;
	}

	@Override
	protected HttpMessage newFullBodyMessage(ByteBuf body) {
		HttpRequest request = new DefaultFullHttpRequest(version(), method(), uri(), body);

		if (!HttpUtil.isTransferEncodingChunked(nettyRequest)) {
			requestHeaders.setInt(HttpHeaderNames.CONTENT_LENGTH, body.readableBytes());
		}

		request.headers()
		       .set(requestHeaders);
		return request;
	}

	final HttpRequest getNettyRequest() {
		return nettyRequest;
	}

	final Mono<Void> send() {
		if (markSentHeaderAndBody()) {
			HttpMessage request = newFullBodyMessage(Unpooled.EMPTY_BUFFER);
			return FutureMono.deferFuture(() -> channel().writeAndFlush(request));
		}
		else {
			return Mono.empty();
		}
	}

	final void setNettyResponse(HttpResponse nettyResponse) {
		ResponseState state = responseState;
		if (state == null) {
			this.responseState =
					new ResponseState(nettyResponse, nettyResponse.headers(), cookieDecoder);
		}
	}

	@SuppressWarnings("FutureReturnValueIgnored")
	final void withWebsocketSupport(String protocols, int maxFramePayloadLength, boolean compress) {
		URI url = websocketUri();
		//prevent further header to be sent for handshaking
		if (markSentHeaders()) {
			// Returned value is deliberately ignored
			addHandlerFirst(NettyPipeline.HttpAggregator, new HttpObjectAggregator(8192));

			if (compress) {
				requestHeaders().remove(HttpHeaderNames.ACCEPT_ENCODING);
				// Returned value is deliberately ignored
				removeHandler(NettyPipeline.HttpDecompressor);
				// Returned value is deliberately ignored
				addHandlerFirst(NettyPipeline.WsCompressionHandler,
				                WebSocketClientCompressionHandler.INSTANCE);
			}

			WebsocketClientOperations ops = new WebsocketClientOperations(url, protocols, maxFramePayloadLength, this);

			if(!rebind(ops)) {
				log.error(format(channel(), "Error while rebinding websocket in channel attribute: " +
						get(channel()) + " to " + ops));
			}
		}
	}

	static final class ResponseState {

		final HttpResponse response;
		final HttpHeaders  headers;
		final Cookies      cookieHolder;

		ResponseState(HttpResponse response, HttpHeaders headers, ClientCookieDecoder decoder) {
			this.response = response;
			this.headers = headers;
			this.cookieHolder = Cookies.newClientResponseHolder(headers, decoder);
		}
	}

	static final class SendForm extends Mono<Void> {

		static final HttpDataFactory DEFAULT_FACTORY = new DefaultHttpDataFactory(DefaultHttpDataFactory.MINSIZE);

		final HttpClientOperations                                  parent;
		final BiConsumer<? super HttpClientRequest, HttpClientForm> formCallback;
		final Consumer<Flux<Long>>                                  progressCallback;

		SendForm(HttpClientOperations parent,
				BiConsumer<? super HttpClientRequest, HttpClientForm>  formCallback,
				@Nullable Consumer<Flux<Long>> progressCallback) {
			this.parent = parent;
			this.formCallback = formCallback;
			this.progressCallback = progressCallback;
		}

		@Override
		public void subscribe(CoreSubscriber<? super Void> s) {
			if (parent.channel()
			          .eventLoop()
			          .inEventLoop()) {
				_subscribe(s);
			}
			else {
				parent.channel()
				      .eventLoop()
				      .execute(() -> _subscribe(s));
			}
		}

		void _subscribe(CoreSubscriber<? super Void> s) {
			if (!parent.markSentHeaders()) {
				Operators.error(s,
						new IllegalStateException("headers have already been sent"));
				return;
			}

			HttpDataFactory df = DEFAULT_FACTORY;

			try {
				HttpClientFormEncoder encoder = new HttpClientFormEncoder(df,
						parent.nettyRequest,
						false,
						HttpConstants.DEFAULT_CHARSET,
						HttpPostRequestEncoder.EncoderMode.RFC1738);

				formCallback.accept(parent, encoder);

				encoder = encoder.applyChanges(parent.nettyRequest);
				df = encoder.newFactory;

				if (!encoder.isMultipart()) {
					parent.requestHeaders.remove(HttpHeaderNames.TRANSFER_ENCODING);
				}

				// Returned value is deliberately ignored
				parent.addHandlerFirst(NettyPipeline.ChunkedWriter, new ChunkedWriteHandler());

				boolean chunked = HttpUtil.isTransferEncodingChunked(parent.nettyRequest);

				HttpRequest r = encoder.finalizeRequest();

				if (!chunked) {
					HttpUtil.setTransferEncodingChunked(r, false);
					HttpUtil.setContentLength(r, encoder.length());
				}

				ChannelFuture f = parent.channel()
				                        .writeAndFlush(r);

				Flux<Long> tail = encoder.progressFlux.onBackpressureLatest();

				if (encoder.cleanOnTerminate) {
					tail = tail.doOnCancel(encoder)
					           .doAfterTerminate(encoder);
				}

				if (encoder.isChunked()) {
					if (progressCallback != null) {
						progressCallback.accept(tail);
					}
					parent.channel()
					      .writeAndFlush(encoder);
				}
				else {
					if (progressCallback != null) {
						progressCallback.accept(FutureMono.from(f)
						                                  .cast(Long.class)
						                                  .switchIfEmpty(Mono.just(encoder.length()))
						                                  .flux());
					}
				}
				Operators.complete(s);


			}
			catch (Throwable e) {
				Exceptions.throwIfJvmFatal(e);
				df.cleanRequestHttpData(parent.nettyRequest);
				Operators.error(s, Exceptions.unwrap(e));
			}
		}
	}

	static final int                    MAX_REDIRECTS      = 50;
	@SuppressWarnings("unchecked")
	static final Supplier<String>[]     EMPTY_REDIRECTIONS = (Supplier<String>[])new Supplier[0];
<<<<<<< HEAD
	static final Logger                 log                =
			Loggers.getLogger(HttpClientOperations.class);

	static final class GetOrHeadAggregateOutbound implements NettyOutbound {

		final HttpOperations<?, ?>         parent;
		final HttpMessage                  request;
		final Publisher<? extends ByteBuf> source;

		 GetOrHeadAggregateOutbound(HttpOperations<?, ?> parent,
				Publisher<? extends ByteBuf> source,
				 HttpMessage request) {
			this.parent = parent;
			this.source = source;
			this.request = request;
		}

		@Override
		public ByteBufAllocator alloc() {
			return parent.alloc();
		}

		@Override
		public NettyOutbound sendObject(Publisher<?> dataStream) {
			return parent.sendObject(dataStream);
		}

		@Override
		public NettyOutbound sendObject(Object message) {
			return parent.sendObject(message);
		}

		@Override
		public <S> NettyOutbound sendUsing(Callable<? extends S> sourceInput,
				BiFunction<? super Connection, ? super S, ?> mappedInput, Consumer<? super S> sourceCleanup) {
			return parent.sendUsing(sourceInput, mappedInput, sourceCleanup);
		}

		@Override
		public Mono<Void> then() {
			if (!parent.channel().isActive()) {
				return Mono.error(new AbortedException("Connection has been closed BEFORE response"));
			}

			ByteBufAllocator alloc = parent.channel()
			                               .alloc();
			return Flux.from(source)
			           .switchOnFirst((signal, flux) -> {
			               if (signal.hasValue()) {
			                   ByteBuf buf = signal.get();
			                   if (buf != null && buf.readableBytes() > 0) {
			                       return flux.collect(alloc::compositeBuffer, (prev, next) -> prev.addComponent(true, next))
			                                  .flatMap(agg -> {
			                                      if (!HttpUtil.isTransferEncodingChunked(request) &&
			                                              !HttpUtil.isContentLengthSet(request)) {
			                                          request.headers()
			                                                 .setInt(HttpHeaderNames.CONTENT_LENGTH, agg.readableBytes());
			                                      }
			                                      return parent.then()
			                                                   .thenEmpty(FutureMono.disposableWriteAndFlush(parent.channel(), Mono.just(agg)));
			                                  })
			                                  .doOnDiscard(ByteBuf.class, ByteBuf::release);
			                   }
			               }
			               else if (signal.hasError()) {
			                   return flux.onErrorResume(Mono::error);
			               }
			               return parent.then();
			           })
			           .then();
		}

		@Override
		public NettyOutbound withConnection(Consumer<? super Connection> withConnection) {
			return parent.withConnection(withConnection);
		}
	}
=======
	static final Logger                 log                = Loggers.getLogger(HttpClientOperations.class);
>>>>>>> 9f65dd05
}<|MERGE_RESOLUTION|>--- conflicted
+++ resolved
@@ -741,85 +741,5 @@
 	static final int                    MAX_REDIRECTS      = 50;
 	@SuppressWarnings("unchecked")
 	static final Supplier<String>[]     EMPTY_REDIRECTIONS = (Supplier<String>[])new Supplier[0];
-<<<<<<< HEAD
-	static final Logger                 log                =
-			Loggers.getLogger(HttpClientOperations.class);
-
-	static final class GetOrHeadAggregateOutbound implements NettyOutbound {
-
-		final HttpOperations<?, ?>         parent;
-		final HttpMessage                  request;
-		final Publisher<? extends ByteBuf> source;
-
-		 GetOrHeadAggregateOutbound(HttpOperations<?, ?> parent,
-				Publisher<? extends ByteBuf> source,
-				 HttpMessage request) {
-			this.parent = parent;
-			this.source = source;
-			this.request = request;
-		}
-
-		@Override
-		public ByteBufAllocator alloc() {
-			return parent.alloc();
-		}
-
-		@Override
-		public NettyOutbound sendObject(Publisher<?> dataStream) {
-			return parent.sendObject(dataStream);
-		}
-
-		@Override
-		public NettyOutbound sendObject(Object message) {
-			return parent.sendObject(message);
-		}
-
-		@Override
-		public <S> NettyOutbound sendUsing(Callable<? extends S> sourceInput,
-				BiFunction<? super Connection, ? super S, ?> mappedInput, Consumer<? super S> sourceCleanup) {
-			return parent.sendUsing(sourceInput, mappedInput, sourceCleanup);
-		}
-
-		@Override
-		public Mono<Void> then() {
-			if (!parent.channel().isActive()) {
-				return Mono.error(new AbortedException("Connection has been closed BEFORE response"));
-			}
-
-			ByteBufAllocator alloc = parent.channel()
-			                               .alloc();
-			return Flux.from(source)
-			           .switchOnFirst((signal, flux) -> {
-			               if (signal.hasValue()) {
-			                   ByteBuf buf = signal.get();
-			                   if (buf != null && buf.readableBytes() > 0) {
-			                       return flux.collect(alloc::compositeBuffer, (prev, next) -> prev.addComponent(true, next))
-			                                  .flatMap(agg -> {
-			                                      if (!HttpUtil.isTransferEncodingChunked(request) &&
-			                                              !HttpUtil.isContentLengthSet(request)) {
-			                                          request.headers()
-			                                                 .setInt(HttpHeaderNames.CONTENT_LENGTH, agg.readableBytes());
-			                                      }
-			                                      return parent.then()
-			                                                   .thenEmpty(FutureMono.disposableWriteAndFlush(parent.channel(), Mono.just(agg)));
-			                                  })
-			                                  .doOnDiscard(ByteBuf.class, ByteBuf::release);
-			                   }
-			               }
-			               else if (signal.hasError()) {
-			                   return flux.onErrorResume(Mono::error);
-			               }
-			               return parent.then();
-			           })
-			           .then();
-		}
-
-		@Override
-		public NettyOutbound withConnection(Consumer<? super Connection> withConnection) {
-			return parent.withConnection(withConnection);
-		}
-	}
-=======
 	static final Logger                 log                = Loggers.getLogger(HttpClientOperations.class);
->>>>>>> 9f65dd05
 }