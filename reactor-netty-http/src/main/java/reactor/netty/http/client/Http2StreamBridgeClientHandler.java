--- conflicted
+++ resolved
@@ -15,27 +15,12 @@
  */
 package reactor.netty.http.client;
 
-<<<<<<< HEAD
 import io.netty5.buffer.api.Buffer;
 import io.netty5.channel.ChannelHandlerAdapter;
 import io.netty5.channel.ChannelHandlerContext;
 import io.netty5.handler.codec.http.DefaultHttpContent;
 import io.netty5.handler.codec.http2.Http2StreamFrameToHttpObjectCodec;
 import io.netty5.util.concurrent.Future;
-import reactor.netty.Connection;
-import reactor.netty.ConnectionObserver;
-import reactor.netty.channel.ChannelOperations;
-
-import static reactor.netty.ReactorNetty.format;
-=======
-import io.netty.buffer.ByteBuf;
-import io.netty.channel.ChannelDuplexHandler;
-import io.netty.channel.ChannelHandler;
-import io.netty.channel.ChannelHandlerContext;
-import io.netty.channel.ChannelPromise;
-import io.netty.handler.codec.http.DefaultHttpContent;
-import io.netty.handler.codec.http2.Http2StreamFrameToHttpObjectCodec;
->>>>>>> 21b300a2
 
 /**
  * This handler is intended to work together with {@link Http2StreamFrameToHttpObjectCodec}
@@ -45,12 +30,7 @@
  * @author Violeta Georgieva
  * @since 1.0.0
  */
-<<<<<<< HEAD
 final class Http2StreamBridgeClientHandler extends ChannelHandlerAdapter {
-=======
-@ChannelHandler.Sharable
-final class Http2StreamBridgeClientHandler extends ChannelDuplexHandler {
->>>>>>> 21b300a2
 
 	@Override
 	public void channelActive(ChannelHandlerContext ctx) {
@@ -58,29 +38,9 @@
 	}
 
 	@Override
-<<<<<<< HEAD
-	public void handlerAdded(ChannelHandlerContext ctx) {
-		if (HttpClientOperations.log.isDebugEnabled()) {
-			HttpClientOperations.log.debug(format(ctx.channel(), "New HTTP/2 stream"));
-		}
-
-		ChannelOperations<?, ?> ops = opsFactory.create(Connection.from(ctx.channel()), observer, null);
-		if (ops != null) {
-			ops.bind();
-		}
-	}
-
-	@Override
 	public Future<Void> write(ChannelHandlerContext ctx, Object msg) {
 		if (msg instanceof Buffer) {
 			return ctx.write(new DefaultHttpContent((Buffer) msg));
-=======
-	@SuppressWarnings("FutureReturnValueIgnored")
-	public void write(ChannelHandlerContext ctx, Object msg, ChannelPromise promise) {
-		if (msg instanceof ByteBuf) {
-			//"FutureReturnValueIgnored" this is deliberate
-			ctx.write(new DefaultHttpContent((ByteBuf) msg), promise);
->>>>>>> 21b300a2
 		}
 		else {
 			return ctx.write(msg);
