--- conflicted
+++ resolved
@@ -139,9 +139,6 @@
 			dataReceived += extractProcessedDataFromBuffer(msg);
 
 			if (msg instanceof LastHttpContent) {
-<<<<<<< HEAD
-				recordRead(ctx.channel());
-=======
 				// Detect if we have received an early response before the request has been fully flushed.
 				// In this case, invoke recordwrite now (because next we will reset all class fields).
 				lastReadSeq = (lastReadSeq + 1) & 0x7F_FF_FF_FF;
@@ -149,8 +146,7 @@
 					lastWriteSeq = (lastWriteSeq + 1) & 0x7F_FF_FF_FF;
 					recordWrite(ctx.channel().remoteAddress());
 				}
-				recordRead(ctx.channel().remoteAddress());
->>>>>>> 50b24b3b
+				recordRead(ctx.channel());
 				reset();
 			}
 		}
@@ -239,6 +235,7 @@
 		dataSent = 0;
 		dataReceivedTime = 0;
 		dataSentTime = 0;
+		// don't reset lastWriteSeq and lastReadSeq, which must be incremented for ever
 	}
 
 	protected void startRead(HttpResponse msg) {
@@ -259,19 +256,4 @@
 			return "unknown";
 		}
 	}
-<<<<<<< HEAD
-=======
-
-	private void reset() {
-		path = null;
-		method = null;
-		status = null;
-		contextView = null;
-		dataReceived = 0;
-		dataSent = 0;
-		dataReceivedTime = 0;
-		dataSentTime = 0;
-		// don't reset lastWriteSeq and lastReadSeq, which must be incremented for ever
-	}
->>>>>>> 50b24b3b
 }